<<<<<<< HEAD
 * Pluggable mechanism for obtaining connections to Cassandra.
   Ability to pass custom CassandraConnector to CassandraRDD. (#192)
 * Provided a row reader which allows to create RDDs of pairs of objects as well 
   as RDDs of simple objects handled by type converter directly; 
   added meaningful compiler messages when invalid type was provided (#88)
 * Fixed serialization problem in CassandraSQLContext by making conf transient.
   (#310)

1.1.0 alpha 2
 * Upgraded Apache Spark to 1.1.0.
 * Upgraded to be Cassandra 2.1.0 and Cassandra 2.0 compatible.
 * Added spark.cassandra.connection.local_dc option
 * Added spark.cassandra.connection.timeout_ms option
 * Added spark.cassandra.read.timeout_ms option
 * Added support for SparkSQL (#197)
 * Fixed problems with saving DStreams to Cassandra directly (#280)

1.1.0 alpha 1
 * Add an ./sbt/sbt script (like with spark) so people don't need to install sbt
 * Replace internal spark Logging with own class (#245)
 * Accept partition key predicates in CassandraRDD#where. (#37)
 * Add indexedColumn to ColumnDef (#122)
 * Upgrade Spark to version 1.0.2 
 * Removed deprecated toArray, replaced with collect.
 * Updated imports to org.apache.spark.streaming.receiver
   and import org.apache.spark.streaming.receiver.ActorHelper
 * Updated streaming demo and spec for Spark 1.0.2 behavior compatibility
 * Added new StreamingEvent types for Spark 1.0.2 Receiver readiness
 * Added the following Spark Streaming dependencies to the demos module:
   Kafka, Twitter, ZeroMQ
 * Added embedded Kafka and ZooKeeper servers for the Kafka Streaming demo
   - keeping non private for user prototyping
 * Added new Kafka Spark Streaming demo which reads from Kafka
   and writes to Cassandra (Twitter and ZeroMQ are next)
 * Added new 'embedded' module
   - Refactored the 'connector' module's IT SparkRepl, CassandraServer and 
     CassandraServerRunner as well as 'demos' EmbeddedKafka 
     and EmbeddedZookeeper to the 'embedded' module. This allows the 'embedded'
     module to be used as a dependency by the 'connector' IT tests, demos, 
     and user local quick prototyping without requiring a Spark and Cassandra 
     Cluster, local or remote, to get started.

********************************************************************************

1.0.1 (unreleased)
=======
1.0.1
>>>>>>> 4f6c27a0
 * Add logging of error message when asynchronous task fails in AsyncExecutor.
   (#265)
 * Fix connection problems with fetching token ranges from hosts with
   rpc_address different than listen_address.
   Log host address(es) and ports on connection failures.
   Close thrift transport if connection fails for some reason after opening the transport,
   e.g. authentication failure.
 * Upgrade cassandra driver to 2.0.6.

1.0.0
 * Fix memory leak in PreparedStatementCache leaking PreparedStatements after
   closing Cluster objects. (#183)
 * Allow multiple comma-separated hosts in spark.cassandra.connection.host

1.0.0 RC 6
 * Fix reading a Cassandra table as an RDD of Scala class objects in REPL

1.0.0 RC 5
 * Added assembly task to the build, in order to build fat jars. (#126)
   - Added a system property flag to enable assembly for the demo module 
     which is disabled by default.
   - Added simple submit script to submit a demo assembly jar to a local 
     spark master
 * Fix error message on column conversion failure. (#208)
 * Add toMap and nameOf methods to CassandraRow.
   Reduce size of serialized CassandraRow. (#194)
 * Fixed a bug which caused problems with connecting to Cassandra under
   heavy load (#185)
 * Skip $_outer constructor param in ReflectionColumnMapper, fixes working with
   case classes in Spark shell, added appropriate test cases (#188)
 * Added streaming demo with documentation, new streaming page to docs, 
   new README for running all demos. (#115)

1.0.0 RC 4
 * Upgrade Java driver for Cassandra to 2.0.4. (#171)
 * Added missing CassandraRDD#getPreferredLocations to improve data-locality. (#164)
 * Don't use hosts outside the datacenter of the connection host. (#137)

1.0.0 RC 3
 * Fix open Cluster leak in CassandraConnector#createSession (#142)
 * TableWriter#saveToCassandra accepts ColumnSelector instead of Seq[String] for
   passing a column list. Seq[String] still accepted for backwards compatibility,
   but deprecated.
 * Added Travis CI build yaml file.
 * Added demos module. (#84)
 * Extracted Java API into a separate module (#99)

1.0.0 RC 2
 * Language specific highlighting in the documentation (#105)
 * Fixed a bug which caused problems when a column of VarChar type was used
   in where clause. (04fd8d9)
 * Fixed an AnyObjectFactory bug which caused problems with instantiation of
   classes which were defined inside Scala objects. (#82)
 * Added support for Spark Streaming. (#89)
    - Added implicit wrappers which simplify access to Cassandra related
      functionality from StreamingContext and DStream.
    - Added a stub for further Spark Streaming integration tests.
 * Upgraded Java API. (#98)
    - Refactored existing Java API
    - Added CassandraJavaRDD as a JAVA counterpart of CassandraRDD
    - Added Java helpers for accessing Spark Streaming related methods
    - Added several integration tests
    - Added a documentation page for JAVA API
    - Extended Java API demo
    - Added a lot of API docs

1.0.0 RC 1
 * Ability to register custom TypeConverters. (#32)
 * Handle null values in StringConverter. (#79)
 * Improved error message when there are no replicas in the local DC. (#69)

1.0.0 beta 2
 * DSE compatibility improvements. (#64)
    - Column types and type converters use TypeTags instead of Strings to
      announce their types.
    - CassandraRDD#tableDef is public now.
    - Added methods for getting keyspaces and tables by name from the Schema.
    - Refactored Schema class - loading schema from Cassandra moved
      from the constructor to a factory method.
    - Remove unused methods for returning system keyspaces from Schema.
 * Improved JavaDoc explaining CassandraConnector withClusterDo
   and withSessionDo semantics.
 * Support for updating counter columns. (#27)
 * Configure consistency level for reads/writes. Set default consistency
   levels to LOCAL_ONE for reads and writes. (#42)
 * Values passed as arguments to `where` are converted to proper types
   expected by the java-driver. (#26)
 * Include more information in the exception message when query in
   CassandraRDD fails. (#69)
 * Fallback to describe_ring in case describe_local_ring does not exist to
   improve compatibility with earlier Cassandra versions. (#47)
 * Session object sharing in CassandraConnector. (#41 and #53)
 * Modify cassandra.* configuration settings to prefix with "spark." so they
   can be used from spark-shell and set via conf/spark-default.conf (#51)
 * Fixed race condition in AsyncExecutor causing inaccuracy of success/failure
   counters. (#40)
 * Added Java API. Fixed a bug in ClassBasedRowReader which caused
   problems when data were read into Java beans. Added type converters
   for boxed Java primitive types. (#11)
 * Extracted out initial testkit for unit and integration tests, and future 
   testkit module.
 * Added new WritableToCassandra trait which both RDDFunction and 
   DStreamFunction both implement. Documentation moved to WritableToCassandra.
 * Fixed broken links in API documentation.
 * Refactored RDDFunctions and DStreamFunctions - merged saveToCassandra 
   overloaded methods into a single method with defaults.

1.0.0 beta 1
 * CassandraRDD#createStatement doesn't obtain a new session, but reuses
   the task's Session.
 * Integration tests. (#12)
 * Added contains and indexOf methods to CassandraRow. Missing value from
   CassandraRow does not break writing - null is written instead.
 * Caching of PreparedStatements. Subsequent preparations of the same
   PreparedStatement are returned from the cache and don't cause
   a warning. (#3)
 * Move partitioner ForkJoinPool to companion object to share it between RDD's.
   (#24)
 * Fixed thread-safety of ClassBasedRowReader.
 * Detailed user guide with code examples, reviewed by Kris Hahn. (#15)
 * Support for saving RDD[CassandraRow]. New demo program copying data from one
   table to another. (#16)
 * Using a PreparedStatement make createStatement method compatible with
   Cassandra 1.2.x. (#17)
 * More and better logging. Using org.apache.spark.Logging instead of log4j.
   (#13)
 * Better error message when attempting to write to a table that doesn't exist.
   (#1)
 * Added more robust scala build to allow for future clean releases, and
   publish settings for later integration. (#8)
 * Refactored classes and objects used for authentication to support pluggable
   authentication.
 * Record cause of TypeConversionException.
 * Improved error messages informing about failure to convert column value.
   Fixed missing conversion for setters.
 * Split CassandraWriter into RowWriter and TableWriter.
 * Refactored package structure. Moved classes from rdd to rdd.reader
   and rdd.partitioner packages. Renamed RowTransformers to RowReaders.
 * Fix writing ByteBuffers to Cassandra.
 * Throw meaningful exception when non-existing column is requested by name.
 * Add isNull method on CassandraRow.
 * Fix converting blobs to arrays of bytes in CassandraRow. Fix printing blobs
   and collections.<|MERGE_RESOLUTION|>--- conflicted
+++ resolved
@@ -1,4 +1,3 @@
-<<<<<<< HEAD
  * Pluggable mechanism for obtaining connections to Cassandra.
    Ability to pass custom CassandraConnector to CassandraRDD. (#192)
  * Provided a row reader which allows to create RDDs of pairs of objects as well 
@@ -43,10 +42,7 @@
 
 ********************************************************************************
 
-1.0.1 (unreleased)
-=======
 1.0.1
->>>>>>> 4f6c27a0
  * Add logging of error message when asynchronous task fails in AsyncExecutor.
    (#265)
  * Fix connection problems with fetching token ranges from hosts with
