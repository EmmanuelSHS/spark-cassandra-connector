--- conflicted
+++ resolved
@@ -1,17 +1,17 @@
-<<<<<<< HEAD
+1.5.0 M2 (unreleased)
  * Bump Java Driver to 2.2.0-rc3, Guava to 16.0.1 and test against Cassandra 2.2.1 (SPARKC-229)
+ * Includes all patches up to 1.4.0.
 
 1.5.0 M1
  * Added ability to build against unreleased Spark versions (SPARKC-242)
  * Spark 1.5 initial integration (SPARKC-241)
 
 ********************************************************************************
-=======
 1.4.0
  * Fixed broken integration tests (SPARKC-247):
-  - Fixed Scala reflection race condition in TupleColumnMapper.
-  - Fixed dev/run-real-tests script.
-  - Fixed CheckpointStreamSpec test.
+   - Fixed Scala reflection race condition in TupleColumnMapper.
+   - Fixed dev/run-real-tests script.
+   - Fixed CheckpointStreamSpec test.
 
 1.4.0 RC1
  * Added TTL and WRITETIME documentation (SPARKC-244)
@@ -20,7 +20,6 @@
    errors related to passing RowWriteFactory / DefaultRowWriter (SPARKC-202)
  * Fixed exceptions occuring when performing RDD operations on any 
    CassandraTableScanJavaRDD (SPARKC-236)
->>>>>>> 3614507f
 
 1.4.0 M3
  * Fixed UDT column bug in SparkSQL (SPARKC-219)
