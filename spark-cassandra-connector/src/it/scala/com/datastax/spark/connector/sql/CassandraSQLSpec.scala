--- conflicted
+++ resolved
@@ -337,13 +337,8 @@
   }
 
   it should "allow to select rows with in clause pushed down" in {
-<<<<<<< HEAD
-    val query = cc.sql("SELECT * FROM test2 WHERE a in (1,2)")
+    val query = cc.sql(s"SELECT * FROM test2 WHERE a in (1,2)")
     query.queryExecution.sparkPlan.toString should include regex """PushedFilter: \[In\(a.*\)\]""".r
-=======
-    val query = cc.sql(s"SELECT * FROM test2 WHERE a in (1,2)")
-    query.queryExecution.sparkPlan.nodeName should be("Filter")
->>>>>>> 3a4f33bd
     val result = query.collect()
     result should have length 6
   }
