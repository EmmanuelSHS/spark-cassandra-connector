--- conflicted
+++ resolved
@@ -49,13 +49,8 @@
     clusterMetadata = cluster.getMetadata
   }
 
-<<<<<<< HEAD
   private def tokenUnawareQueryPlan(query: String, statement: Statement): JIterator[Host] = {
-    sortNodesByProximityAndStatus(contactPoints, nodes).iterator
-=======
-  override def newQueryPlan(query: String, statement: Statement): java.util.Iterator[Host] = {
     sortNodesByStatusAndProximity(contactPoints, nodes).iterator
->>>>>>> 86e80fb8
   }
 
   private def findReplicas(keyspace: String, partitionKey: ByteBuffer): Set[Host] = {
